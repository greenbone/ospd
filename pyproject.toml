[build-system]
requires = ["setuptools", "wheel"]

[tool.poetry]
name = "ospd"
<<<<<<< HEAD
version = "21.4a1"
=======
version = "20.8.2.dev1"
>>>>>>> 68a3d885
description = "OSPD is a base for scanner wrappers which share the same communication protocol: OSP (Open Scanner Protocol)"
authors = ["Greenbone Networks GmbH <info@greenbone.net>"]
license = "AGPL-3.0-or-later"
readme = "README.md"
homepage = "https://github.com/greenbone/ospd"
repository = "https://github.com/greenbone/ospd"
classifiers = [
  # Full list: https://pypi.org/pypi?%3Aaction=list_classifiers
  "Development Status :: 4 - Beta",
  "License :: OSI Approved :: GNU Affero General Public License v3 or later (AGPLv3+)",
  "Intended Audience :: Developers",
  "Intended Audience :: System Administrators",
  "Programming Language :: Python :: 3.7",
  "Programming Language :: Python :: 3.8",
]
keywords = [
  "Greenbone Vulnerability Management",
  "Vulnerability Scanner",
  "Open Scanner Protocol",
  "OSP",
]
packages = [
  { include = "ospd"},
  { include = "tests", format = "sdist" },
  { include = "COPYING", format = "sdist"},
  { include = "CHANGELOG.md", format = "sdist"},
  { include = "poetry.lock", format = "sdist"},
  { include = "poetry.toml", format = "sdist"},
  { include = "setup.py", format = "sdist"},
]

[tool.poetry.dependencies]
python = "^3.7"
psutil = "^5.7.2"
lxml = "^4.5.2"
defusedxml = "^0.6.0"
paramiko = "^2.7.1"
deprecated = "^1.2.10"

[tool.poetry.dev-dependencies]
pylint = "^2.6.0"
autohooks-plugin-pylint = "^1.2.0"
<<<<<<< HEAD
autohooks-plugin-black = {version = "^1.2.0", python = "^3.7"}
black = {version = "20.8b1", python = "^3.7"}
rope = "^0.18.0"
pontos = "^0.3.0"
=======
autohooks-plugin-black = {version = "^1.2.0", python = "^3.6"}
black = {version = "20.8b1", python = "^3.6"}
rope = "^0.17.0"
pontos = "^0.2.0"
>>>>>>> 68a3d885

[tool.black]
line-length = 80
target-version = ['py37', 'py38']
skip-string-normalization = true
exclude = '''
/(
    \.git
  | \.hg
  | \.venv
  | \.circleci
  | \.github
  | \.vscode
  | _build
  | build
  | dist
  | docs
)/
'''

[tool.autohooks]
mode = "poetry"
pre-commit = ['autohooks.plugins.black', 'autohooks.plugins.pylint']

[tool.pontos.version]
version-module-file = "ospd/__version__.py"<|MERGE_RESOLUTION|>--- conflicted
+++ resolved
@@ -3,11 +3,7 @@
 
 [tool.poetry]
 name = "ospd"
-<<<<<<< HEAD
-version = "21.4a1"
-=======
-version = "20.8.2.dev1"
->>>>>>> 68a3d885
+version = "21.4.0.dev1"
 description = "OSPD is a base for scanner wrappers which share the same communication protocol: OSP (Open Scanner Protocol)"
 authors = ["Greenbone Networks GmbH <info@greenbone.net>"]
 license = "AGPL-3.0-or-later"
@@ -50,17 +46,11 @@
 [tool.poetry.dev-dependencies]
 pylint = "^2.6.0"
 autohooks-plugin-pylint = "^1.2.0"
-<<<<<<< HEAD
+
 autohooks-plugin-black = {version = "^1.2.0", python = "^3.7"}
 black = {version = "20.8b1", python = "^3.7"}
 rope = "^0.18.0"
 pontos = "^0.3.0"
-=======
-autohooks-plugin-black = {version = "^1.2.0", python = "^3.6"}
-black = {version = "20.8b1", python = "^3.6"}
-rope = "^0.17.0"
-pontos = "^0.2.0"
->>>>>>> 68a3d885
 
 [tool.black]
 line-length = 80
