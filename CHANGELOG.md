# Changelog

All notable changes to this project will be documented in this file.

The format is based on [Keep a Changelog](https://keepachangelog.com/en/1.0.0/).

<<<<<<< HEAD
## [21.4] (unreleased)

### Removed
- Remove python3.5 support and deprecated methods. [#316](https://github.com/greenbone/ospd/pull/316)

## [20.8] (unreleased)
=======
## [20.8.1] (2020-08-12)

### Fixed
- Fix deploy and upload to pypi. [#312](https://github.com/greenbone/ospd/pull/312)
- Fix metadata for Python wheel distributable [#313](https://github.com/greenbone/ospd/pull/313)

[20.8.1]: https://github.com/greenbone/ospd/compare/v20.8.0...v20.8.1

## [20.8.0] (2020-08-11)
>>>>>>> 9c6cbb21

### Added
- Add solution method to solution of vt object. [#166](https://github.com/greenbone/ospd/pull/166)
- Add wait_for_children(). [#167](https://github.com/greenbone/ospd/pull/167)
- Extend osp to accept target options. [#194](https://github.com/greenbone/ospd/pull/194)
- Accept reverse_lookup_only and reverse_lookup_unify target's options. [#195](https://github.com/greenbone/ospd/pull/195)
- Add 'total' and 'sent' attributes to <vts> element for <get_vts> cmd response. [#206](https://github.com/greenbone/ospd/pull/206)
- Add new get_memory_usage command. [#207](https://github.com/greenbone/ospd/pull/207)
- Add lock-file-dir configuration option. [#218](https://github.com/greenbone/ospd/pull/218)
- Add details attribute to get_vts command. [#222](https://github.com/greenbone/ospd/pull/222)
- Add [pontos](https://github.com/greenbone/pontos) as dev dependency for
  managing the version information in ospd [#254](https://github.com/greenbone/ospd/pull/254)
- Add more info about scan progress with progress attribute in get_scans cmd. [#266](https://github.com/greenbone/ospd/pull/266)
- Add support for scan queuing
  [#278](https://github.com/greenbone/ospd/pull/278)
  [#279](https://github.com/greenbone/ospd/pull/279)
  [#281](https://github.com/greenbone/ospd/pull/281)
- Extend results with optional argument URI [#282](https://github.com/greenbone/ospd/pull/282)
- Add new scan status INTERRUPTED.
  [#288](https://github.com/greenbone/ospd/pull/288)
  [#289](https://github.com/greenbone/ospd/pull/289)
- Extend get_vts with attribute version_only and return the version [#291](https://github.com/greenbone/ospd/pull/291)
- Allow to set all openvas parameters which are not strict openvas only parameters via osp. [#301](https://github.com/greenbone/ospd/pull/301)

### Changes
- Modify __init__() method and use new syntax for super(). [#186](https://github.com/greenbone/ospd/pull/186)
- Create data manager and spawn new process to keep the vts dictionary. [#191](https://github.com/greenbone/ospd/pull/191)
- Update daemon start sequence. Run daemon.check before daemon.init now. [#197](https://github.com/greenbone/ospd/pull/197)
- Improve get_vts cmd response, sending the vts piece by piece.[#201](https://github.com/greenbone/ospd/pull/201)
- Start the server before initialize to respond to the client.[#209](https://github.com/greenbone/ospd/pull/209)
- Use an iterator to get the vts when get_vts cmd is called. [#216](https://github.com/greenbone/ospd/pull/216)
- Update license to AGPL-3.0+ [#241](https://github.com/greenbone/ospd/pull/241)
- Replaced pipenv with poetry for dependency management. `poetry install` works
  a bit different then `pipenv install`. It installs dev packages by default and
  also ospd in editable mode. This means after running poetry install ospd will
  directly be importable in the virtual python environment. [#252](https://github.com/greenbone/ospd/pull/252)
- Progress bar calculation does not take in account the dead hosts. [#266](https://github.com/greenbone/ospd/pull/266)
- Show progress as integer for get_scans. [#269](https://github.com/greenbone/ospd/pull/269)
- Make scan_id attribute mandatory for get_scans. [#270](https://github.com/greenbone/ospd/pull/270)
- Ignore subsequent SIGINT once inside exit_cleanup(). [#273](https://github.com/greenbone/ospd/pull/273)
- Simplify start_scan() [#275](https://github.com/greenbone/ospd/pull/275)
- Make ospd-openvas to shut down gracefully
  [#302](https://github.com/greenbone/ospd/pull/302)
  [#307](https://github.com/greenbone/ospd/pull/307)
- Do not add all params which are in the OSPD_PARAMS dict to the params which are set as scan preferences. [#305](https://github.com/greenbone/ospd/pull/305)

### Fixed
- Fix stop scan. Wait for the scan process to be stopped before delete it from the process table. [#204](https://github.com/greenbone/ospd/pull/204)
- Fix get_scanner_details(). [#210](https://github.com/greenbone/ospd/pull/210)
- Fix thread lib leak using daemon mode for python 3.7. [#272](https://github.com/greenbone/ospd/pull/272)
- Fix scan progress in which all hosts are dead or excluded. [#295](https://github.com/greenbone/ospd/pull/295)
- Stop all running scans before exiting [#303](https://github.com/greenbone/ospd/pull/303)
- Fix start of parallel queued task. [#304](https://github.com/greenbone/ospd/pull/304)
- Strip trailing commas from the target list. [#306](https://github.com/greenbone/ospd/pull/306)

### Removed
- Remove support for resume task. [#266](https://github.com/greenbone/ospd/pull/266)

[20.8.0]: https://github.com/greenbone/ospd/compare/ospd-2.0...ospd-20.08

## [2.0.1] (unreleased)

### Added
- Add clean_forgotten_scans(). [#171](https://github.com/greenbone/ospd/pull/171)
- Extend OSP with finished_hosts to improve resume task.  [#177](https://github.com/greenbone/ospd/pull/177)

### Changed
- Set loglevel to debug for some message. [#159](https://github.com/greenbone/ospd/pull/159)
- Improve error handling when stop a scan. [#163](https://github.com/greenbone/ospd/pull/163)
- Check the existence and status of an scan_id. [#179](https://github.com/greenbone/ospd/pull/179)

### Fixed
- Fix set permission in unix socket. [#157](https://github.com/greenbone/ospd/pull/157)
- Fix VT filter.  [#165](https://github.com/greenbone/ospd/pull/165)
- Remove from exclude_host list the hosts passed as finished too. [#183](https://github.com/greenbone/ospd/pull/183)

[2.0.1]: https://github.com/greenbone/ospd/compare/v2.0.0...ospd-2.0

## [2.0.0] (2019-10-11)

### Added
- Add OSP command get_vts and the vts dictionary. [#12](https://github.com/greenbone/ospd/pull/12) [#60](https://github.com/greenbone/ospd/pull/60) [#72](https://github.com/greenbone/ospd/pull/72) [#73](https://github.com/greenbone/ospd/pull/73) [#93](https://github.com/greenbone/ospd/pull/93)
- Add optional custom elements for VT information. [#15](https://github.com/greenbone/ospd/pull/15)
- Allow clients to choose TLS versions > 1.0. [#18](https://github.com/greenbone/ospd/pull/18)
- Add element "vts" to parameters for starting scans. [#19](https://github.com/greenbone/ospd/pull/19) [#26](https://github.com/greenbone/ospd/pull/26)
- Add dummy stop_scan method to be implemented in the wrapper. [#24](https://github.com/greenbone/ospd/pull/24) [#53](https://github.com/greenbone/ospd/pull/53) [#129](https://github.com/greenbone/ospd/pull/129)
- Extend OSP command get_vts with vt_params. [#28](https://github.com/greenbone/ospd/pull/28)
- Add vt_selection to start_scan command. [#31](https://github.com/greenbone/ospd/pull/31) [#58](https://github.com/greenbone/ospd/pull/58) [#105](https://github.com/greenbone/ospd/pull/105)
- Add support for multi-target task adding targets with their own port list, credentials and host list to start_scan command. [#34](https://github.com/greenbone/ospd/pull/34) [#38](https://github.com/greenbone/ospd/pull/38) [#39](https://github.com/greenbone/ospd/pull/39) [#41](https://github.com/greenbone/ospd/pull/41)) [#127](https://github.com/greenbone/ospd/pull/127) [#134](https://github.com/greenbone/ospd/pull/134)
- Add support for parallel scans. [#42](https://github.com/greenbone/ospd/pull/42) [#142](https://github.com/greenbone/ospd/pull/142)
- Add functions for port manipulation. [#44](https://github.com/greenbone/ospd/pull/44)
- Add <vtgroup> as subelement of <vts> in <start_scan>. [#45](https://github.com/greenbone/ospd/pull/45)
- Add pop_results attribute to <get_scans>. [#46](https://github.com/greenbone/ospd/pull/46)
- Add methods to set and get the vts feed version. [#79](https://github.com/greenbone/ospd/pull/79)
- Add cvss module. [#88](https://github.com/greenbone/ospd/pull/88)
- Add filter option to OSP get_vts command. [#94](https://github.com/greenbone/ospd/pull/94)
- Allows to set the logging domain from the wrapper. [#97](https://github.com/greenbone/ospd/pull/97)
- Add option for logging into a specified log file. [#98](https://github.com/greenbone/ospd/pull/98)
- Add option for logging into a specified log file. [#98](https://github.com/greenbone/ospd/pull/98)
- Add scans status to improve the progress and add support to resume tasks. [#100](https://github.com/greenbone/ospd/pull/) [#101](https://github.com/greenbone/ospd/pull/101) [#102](https://github.com/greenbone/ospd/pull/102) [#103](https://github.com/greenbone/ospd/pull/103)
- Add support for exclude hosts. [#107](https://github.com/greenbone/ospd/pull/107)
- Add hostname attribute to results. [#108](https://github.com/greenbone/ospd/pull/108)
- Add the --niceness option. [#109](https://github.com/greenbone/ospd/pull/109)
- Add support for configuration file. [#122](https://github.com/greenbone/ospd/pull/122)
- Add option to set unix socket mode permission. [#123](https://github.com/greenbone/ospd/pull/123)
- Add pid file creation to avoid having two daemons. [#126](https://github.com/greenbone/ospd/pull/126) [#128](https://github.com/greenbone/ospd/pull/128)
- Add OSP <get_performance> command. [#131](https://github.com/greenbone/ospd/pull/131) [#137](https://github.com/greenbone/ospd/pull/137)
- Add method to check if a target finished cleanly or crashed. [#133](https://github.com/greenbone/ospd/pull/133)
- Add the --stream-timeout option to configure the socket timeout. [#136](https://github.com/greenbone/ospd/pull/136)
- Add support to handle multiple requests simultaneously.
  [#136](https://github.com/greenbone/ospd/pull/136), [#139](https://github.com/greenbone/ospd/pull/139)

### Changed
- Improve documentation.
- Improve Unittest.
- Send the response data in block of given length instead of sending all at once. [#35](https://github.com/greenbone/ospd/pull/35)
- Makes the socket a non-blocking socket. [#78](https://github.com/greenbone/ospd/pull/78)
- Refactor misc. [#111](https://github.com/greenbone/ospd/pull/111)
- Refactor error module. [#95](https://github.com/greenbone/ospd/pull/95) [#112](https://github.com/greenbone/ospd/pull/112)
- Refactor ospd connection handling. [#114](https://github.com/greenbone/ospd/pull/114)
- Use ordered dictionary to maintain the results order. [#119](https://github.com/greenbone/ospd/pull/119)
- Refactor ospd. [#120](https://github.com/greenbone/ospd/pull/120)
- Set default unix socket path to /var/run/ospd/ospd.sock and default pid file path to /var/run/ospd.pid. [#140](https://github.com/greenbone/ospd/pull/140)
- Do not add a host detail result with the host status. [#145](https://github.com/greenbone/ospd/pull/145)
- Do not log the received command. [#151](https://github.com/greenbone/ospd/pull/151)

### Fixed
- Fix scan progress. [#47](https://github.com/greenbone/ospd/pull/47)
- Documentation has been improved.
- Improve connection handling. [#80](https://github.com/greenbone/ospd/pull/80)
- Fix target_to_ipv4_short(). [#99](https://github.com/greenbone/ospd/pull/99)
- Handle write error if the client disconnects abruptly. [#135](https://github.com/greenbone/ospd/pull/135)
- Improve error handling when sending data. [#147](https://github.com/greenbone/ospd/pull/147)
- Fix classifier in setup.py. [#154](https://github.com/greenbone/ospd/pull/154)

[2.0]: https://github.com/greenbone/ospd/compare/ospd-1.3...master


## [1.3] (2018-06-05)

### Added
- Support for unix sockets has been added.

### Removed
- OSP has been renamed to Open Scanner Protocol.

### Changed
- Support Python 3 only.
- Documentation has been updated.<|MERGE_RESOLUTION|>--- conflicted
+++ resolved
@@ -4,14 +4,14 @@
 
 The format is based on [Keep a Changelog](https://keepachangelog.com/en/1.0.0/).
 
-<<<<<<< HEAD
+
 ## [21.4] (unreleased)
 
 ### Removed
 - Remove python3.5 support and deprecated methods. [#316](https://github.com/greenbone/ospd/pull/316)
 
-## [20.8] (unreleased)
-=======
+[21.4]: https://github.com/greenbone/ospd/compare/ospd-20.08...master
+
 ## [20.8.1] (2020-08-12)
 
 ### Fixed
@@ -21,7 +21,6 @@
 [20.8.1]: https://github.com/greenbone/ospd/compare/v20.8.0...v20.8.1
 
 ## [20.8.0] (2020-08-11)
->>>>>>> 9c6cbb21
 
 ### Added
 - Add solution method to solution of vt object. [#166](https://github.com/greenbone/ospd/pull/166)
